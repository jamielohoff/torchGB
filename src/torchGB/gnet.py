from typing import Callable, Optional, Sequence, Tuple
import numpy as np

import torch
import torch.nn as nn
import torch.nn.functional as F
from torch import Tensor

from .utils import (make_row_col_encoding, 
                    make_random_row_col_encoding,
                    get_tile_size, 
                    EncodingType)


ceil = lambda x: np.ceil(x).astype(np.int32)


class GenomicBottleNet(nn.Module):
    """
    Improved version of the variable-length Gnet that uses a for-loop for 
    initialization.
    
    Args:
        `layers` (nn.ModuleList): ModuleList that contains all differentiable
            layers of the G-Net.
        `sizes` (Sequence[int]): List of sizes for the G-Net layers.
        `output_scale` (float): Scaling factor for the output of the G-Net.
        `activation_fn` (Optional[Callable[[Tensor], Tensor]]): Activation 
            function for the hidden layers. Default is ReLU.

    Returns:
        Tensor: Prediction of the new weight.
    """
    layers: nn.ModuleList
    sizes: Sequence[int]
    output_scale: float
    
    def __init__(self, 
                sizes: Sequence[int], 
                output_scale: float,
                activation_fn: Optional[Callable[[Tensor], Tensor]] = F.relu) -> None:
        assert len(sizes) > 1, "List must have at least 3 entries!"
        super(GenomicBottleNet, self).__init__()
        self.output_scale = output_scale.detach()
        self.activation_fn = activation_fn
        self.sizes = sizes
        length = len(sizes) - 1
        self.layers = nn.ModuleList([nn.Linear(sizes[i], sizes[i+1], bias=False) 
                                    for i in range(length-1)])
        self.apply(self.init_weights)

    def forward(self, x: Tensor) -> Tensor:
        for layer in self.layers[:-1]:
            x = self.activation_fn(layer(x))
        x = self.layers[-1](x) # no non-linearity on the last layer
        return x * self.output_scale
    
    def init_weights(self, module: nn.Module) -> None:
        if isinstance(module, nn.Linear):
            # nn.init.normal_(module.weight, std=1.35*0.02, mean=0.0)
            if module.bias is not None:
                nn.init.zeros_(module.bias) # nn.init.normal_(module.bias, std=0.02) # 
                

GNetLayerTuple = Tuple[Tensor, Sequence[GenomicBottleNet], Sequence[int], float]


def square_conv2d_gnet_layer(param: Tensor, 
                            hidden_dim: int, 
<<<<<<< HEAD
                            gnet_batchsize: int) -> GNetLayerTuple:   
    num_encoding_bits = ceil(np.log(param.shape)/np.log(2))
    num_encoding_bits[:2] = param.shape[:2]
    num_encoding_bits[np.where(num_encoding_bits == 0)] = 1
    encoding_type = (EncodingType.BINARY, EncodingType.BINARY, 
                    EncodingType.ONEHOT, EncodingType.ONEHOT)   

    kernel_size = param.shape[2]*param.shape[3]
    tile_size = ceil(np.sqrt(gnet_batchsize//kernel_size))
    num_row_tiles = ceil(param.shape[0]/tile_size)
    num_col_tiles = ceil(param.shape[1]/tile_size)

    tile_shape = (tile_size, tile_size, param.shape[2], param.shape[3])  
=======
                            max_gnet_batch: int) -> GNetLayerTuple:
    param_shape = param.data.shape          
    
    tile_size = ceil(np.sqrt(max_gnet_batch//(param_shape[2]*param_shape[3])))
    tile_shape = (tile_size, tile_size, param_shape[2], param_shape[3]) 
    num_row_tiles = ceil(param_shape[0]/tile_size)
    num_col_tiles = ceil(param_shape[1]/tile_size)
    
    num_encoding_bits = ceil(np.log(tile_shape)/np.log(2))
    num_encoding_bits[2:] = param_shape[2:]
    num_encoding_bits[np.where(num_encoding_bits == 0)] = 1
    encoding_type = (EncodingType.BINARY, EncodingType.BINARY, 
                    EncodingType.ONEHOT, EncodingType.ONEHOT)   

>>>>>>> 7ca26af8
    row_col_encoding = make_row_col_encoding(tile_shape,
                                            encoding_type,
                                            num_encoding_bits)
    num_inputs = row_col_encoding.shape[-1]
    
    # Normalizes the output to follow the initial parameter
    # distribution at initialization of the model       
    with torch.no_grad():
        output_scale = torch.std(param.data) 
    
    gnet_sizes = (num_inputs, hidden_dim, 1) 
    gnets = [GenomicBottleNet(gnet_sizes, output_scale) 
            for _ in range(num_row_tiles*num_col_tiles)]        
    return row_col_encoding, gnets, tile_shape, output_scale


def default_gnet_layer(param: Tensor, 
                        hidden_dim: int, 
<<<<<<< HEAD
                        gnet_batchsize: int) -> GNetLayerTuple:
    num_encoding_bits = ceil(np.log(param.shape)/np.log(2))
    num_encoding_bits[np.where(num_encoding_bits == 0)] = 1
    encoding_type = (EncodingType.BINARY, EncodingType.BINARY)
    
    row_col_encoding = make_random_row_col_encoding(param.shape,
=======
                        max_gnet_batch: int) -> GNetLayerTuple:
    param_shape = param.data.shape
    _sizes = get_tile_size(param_shape, max_gnet_batch)
    num_row_tiles, num_col_tiles, row_tile_size, col_tile_size = _sizes
    tile_shape = (row_tile_size, col_tile_size)
    
    num_encoding_bits = ceil(np.log(tile_shape)/np.log(2))
    num_encoding_bits[np.where(num_encoding_bits == 0)] = 1
    encoding_type = (EncodingType.BINARY, EncodingType.BINARY)
    
    row_col_encoding = make_row_col_encoding(tile_shape,
>>>>>>> 7ca26af8
                                            encoding_type, 
                                            num_encoding_bits)
    num_inputs = row_col_encoding.shape[-1]
    
    # Normalizes the output to follow the initial parameter
    # distribution at initialization of the model       
    with torch.no_grad():
        output_scale = torch.std(param.data)    

    gnet_sizes = (num_inputs, hidden_dim, 1)
    gnets = [GenomicBottleNet(gnet_sizes, output_scale)]     
    
    return row_col_encoding, gnets, param.shape, output_scale


def square_default_gnet_layer(param: Tensor, 
                            hidden_dim: int,  
                            gnet_batchsize: int) -> GNetLayerTuple:
    # Calculates the number of square tiles of size `gnet_batchsize` we need to
    # completely cover the weight matrix
<<<<<<< HEAD
    tile_size = ceil(np.sqrt(gnet_batchsize))
    num_row_tiles = ceil(param.shape[0]/tile_size)
    num_col_tiles = ceil(param.shape[1]/tile_size)
    
    num_encoding_bits = ceil(np.log(param.shape)/np.log(2))
=======
    tile_size = ceil(np.sqrt(max_gnet_batch))
    tile_shape = (tile_size, tile_size)
    num_row_tiles = ceil(param_shape[0]/tile_size)
    num_col_tiles = ceil(param_shape[1]/tile_size)
    
    num_encoding_bits = ceil(np.log(tile_shape)/np.log(2))
>>>>>>> 7ca26af8
    num_encoding_bits[np.where(num_encoding_bits == 0)] = 1
    encoding_type = (EncodingType.BINARY, EncodingType.BINARY)
    
    row_col_encoding = make_random_row_col_encoding(tile_shape,
                                            encoding_type, 
                                            num_encoding_bits)
    num_inputs = row_col_encoding.shape[-1]
    
    # Normalizes the output to follow the initial parameter
    # distribution at initialization of the model       
    with torch.no_grad():
        output_scale = torch.std(param.data)   

    gnet_sizes = (num_inputs, hidden_dim, 1)
    gnets = [GenomicBottleNet(gnet_sizes, output_scale) 
            for _ in range(num_row_tiles*num_col_tiles)]      
    
    return row_col_encoding, gnets, tile_shape, output_scale


def qkv_gnet_layer(param: Tensor, 
                    hidden_dim: int, 
                    gnet_batchsize: int) -> GNetLayerTuple:
    # Subdivide the attention weight matrix in three similar parts Wq, Wk, Wv
    _param_shape = (param.shape[0], param.shape[1]) # //3
    
    # Treat 2D weight as fully connected
    num_encoding_bits = ceil(np.log(_param_shape)/np.log(2))
    num_encoding_bits[np.where(num_encoding_bits == 0)] = 1
    encoding_type = (EncodingType.BINARY, EncodingType.BINARY)
    
    row_col_encoding = make_random_row_col_encoding(_param_shape,
                                            encoding_type, 
                                            num_encoding_bits)
    num_inputs = row_col_encoding.shape[-1]
    
    # Normalizes the output to follow the initial parameter
    # distribution at initialization of the model       
    with torch.no_grad():
        output_scale = torch.std(param.data)  
 
    gnet_sizes = (num_inputs, hidden_dim, 1)
    gnets = [GenomicBottleNet(gnet_sizes, output_scale)] # add 3*     
    
    return row_col_encoding, gnets, _param_shape, output_scale


def square_qkv_gnet_layer(param: Tensor, 
                    hidden_dim: int, 
                    gnet_batchsize: int) -> GNetLayerTuple:
    # Subdivide the attention weight matrix in three similar parts Wq, Wk, Wv
    _param_shape = (param.shape[0], param.shape[1]) # TODO add //3 again?

    tile_size = ceil(np.sqrt(gnet_batchsize))
    num_row_tiles = ceil(_param_shape[0]/tile_size)
    num_col_tiles = ceil(_param_shape[1]/tile_size)
    
    # Treat 2D weight as fully connected
    num_encoding_bits = ceil(np.log(_param_shape)/np.log(2))
    num_encoding_bits[np.where(num_encoding_bits == 0)] = 1
    encoding_type = (EncodingType.BINARY, EncodingType.BINARY)
    
    tile_shape = (tile_size, tile_size)
    row_col_encoding = make_random_row_col_encoding(tile_shape,
                                            encoding_type, 
                                            num_encoding_bits)
    num_inputs = row_col_encoding.shape[-1]
    
    # Normalizes the output to follow the initial parameter
    # distribution at initialization of the model       
    with torch.no_grad():
        output_scale = torch.std(param.data)    
 
    gnet_sizes = (num_inputs, hidden_dim, 1)
    gnets = [GenomicBottleNet(gnet_sizes, output_scale) 
            for _ in range(num_row_tiles*num_col_tiles)]     # add 3*
    
    return row_col_encoding, gnets, tile_shape, output_scale


def onedim_gnet_layer(param: Tensor, 
                        hidden_dim: int, 
                        gnet_batchsize: int) -> GNetLayerTuple:
    num_encoding_bits = ceil(np.log(param.shape)/np.log(2))
    num_encoding_bits[np.where(num_encoding_bits == 0)] = 1
    encoding_type = (EncodingType.BINARY,)
    
    row_col_encoding = make_random_row_col_encoding(param.shape,
                                            encoding_type, 
                                            num_encoding_bits)
    num_inputs = row_col_encoding.shape[-1]
    
    # Normalizes the output to follow the initial parameter
    # distribution at initialization of the model       
    with torch.no_grad():
        output_scale = torch.std(param.data)    

    gnet_sizes = (num_inputs, hidden_dim, 1)
    gnets = [GenomicBottleNet(gnet_sizes, output_scale)]     
    
    return row_col_encoding, gnets, param.shape, output_scale
    <|MERGE_RESOLUTION|>--- conflicted
+++ resolved
@@ -67,21 +67,6 @@
 
 def square_conv2d_gnet_layer(param: Tensor, 
                             hidden_dim: int, 
-<<<<<<< HEAD
-                            gnet_batchsize: int) -> GNetLayerTuple:   
-    num_encoding_bits = ceil(np.log(param.shape)/np.log(2))
-    num_encoding_bits[:2] = param.shape[:2]
-    num_encoding_bits[np.where(num_encoding_bits == 0)] = 1
-    encoding_type = (EncodingType.BINARY, EncodingType.BINARY, 
-                    EncodingType.ONEHOT, EncodingType.ONEHOT)   
-
-    kernel_size = param.shape[2]*param.shape[3]
-    tile_size = ceil(np.sqrt(gnet_batchsize//kernel_size))
-    num_row_tiles = ceil(param.shape[0]/tile_size)
-    num_col_tiles = ceil(param.shape[1]/tile_size)
-
-    tile_shape = (tile_size, tile_size, param.shape[2], param.shape[3])  
-=======
                             max_gnet_batch: int) -> GNetLayerTuple:
     param_shape = param.data.shape          
     
@@ -96,7 +81,6 @@
     encoding_type = (EncodingType.BINARY, EncodingType.BINARY, 
                     EncodingType.ONEHOT, EncodingType.ONEHOT)   
 
->>>>>>> 7ca26af8
     row_col_encoding = make_row_col_encoding(tile_shape,
                                             encoding_type,
                                             num_encoding_bits)
@@ -115,14 +99,6 @@
 
 def default_gnet_layer(param: Tensor, 
                         hidden_dim: int, 
-<<<<<<< HEAD
-                        gnet_batchsize: int) -> GNetLayerTuple:
-    num_encoding_bits = ceil(np.log(param.shape)/np.log(2))
-    num_encoding_bits[np.where(num_encoding_bits == 0)] = 1
-    encoding_type = (EncodingType.BINARY, EncodingType.BINARY)
-    
-    row_col_encoding = make_random_row_col_encoding(param.shape,
-=======
                         max_gnet_batch: int) -> GNetLayerTuple:
     param_shape = param.data.shape
     _sizes = get_tile_size(param_shape, max_gnet_batch)
@@ -134,7 +110,6 @@
     encoding_type = (EncodingType.BINARY, EncodingType.BINARY)
     
     row_col_encoding = make_row_col_encoding(tile_shape,
->>>>>>> 7ca26af8
                                             encoding_type, 
                                             num_encoding_bits)
     num_inputs = row_col_encoding.shape[-1]
@@ -155,26 +130,17 @@
                             gnet_batchsize: int) -> GNetLayerTuple:
     # Calculates the number of square tiles of size `gnet_batchsize` we need to
     # completely cover the weight matrix
-<<<<<<< HEAD
     tile_size = ceil(np.sqrt(gnet_batchsize))
     num_row_tiles = ceil(param.shape[0]/tile_size)
     num_col_tiles = ceil(param.shape[1]/tile_size)
     
     num_encoding_bits = ceil(np.log(param.shape)/np.log(2))
-=======
-    tile_size = ceil(np.sqrt(max_gnet_batch))
-    tile_shape = (tile_size, tile_size)
-    num_row_tiles = ceil(param_shape[0]/tile_size)
-    num_col_tiles = ceil(param_shape[1]/tile_size)
-    
-    num_encoding_bits = ceil(np.log(tile_shape)/np.log(2))
->>>>>>> 7ca26af8
-    num_encoding_bits[np.where(num_encoding_bits == 0)] = 1
-    encoding_type = (EncodingType.BINARY, EncodingType.BINARY)
-    
-    row_col_encoding = make_random_row_col_encoding(tile_shape,
-                                            encoding_type, 
-                                            num_encoding_bits)
+    num_encoding_bits[np.where(num_encoding_bits == 0)] = 1
+    encoding_type = (EncodingType.BINARY, EncodingType.BINARY)
+    
+    row_col_encoding = make_random_row_col_encoding(tile_size,
+                                                    encoding_type, 
+                                                    num_encoding_bits)
     num_inputs = row_col_encoding.shape[-1]
     
     # Normalizes the output to follow the initial parameter
@@ -186,7 +152,7 @@
     gnets = [GenomicBottleNet(gnet_sizes, output_scale) 
             for _ in range(num_row_tiles*num_col_tiles)]      
     
-    return row_col_encoding, gnets, tile_shape, output_scale
+    return row_col_encoding, gnets, tile_size, output_scale
 
 
 def qkv_gnet_layer(param: Tensor, 
